--- conflicted
+++ resolved
@@ -219,21 +219,13 @@
         try:
             mln_ = mln.materialize(db)
             mrf = mln_.ground(db)
-<<<<<<< HEAD
-
-=======
+
             inference = self.method(mrf, queries, **params)
->>>>>>> dad899fa
             if self.verbose:
                 print
                 print headline('EVIDENCE VARIABLES')
                 print
-<<<<<<< HEAD
-
-            inference = self.method(mrf, queries, **params)
-=======
-                mrf.print_evidence_vars()
->>>>>>> dad899fa
+
             result = inference.run()
             print 
             print headline('INFERENCE RESULTS')
