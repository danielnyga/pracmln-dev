
class Enum(object):
    def __init__(self, d):
        self.value2name = d
        self.name2value = dict([(y,x) for (x,y) in self.value2name.iteritems()])
    
    def __getattr__(self, attr):
        if attr in self.value2name:
            return attr
        raise Exception("Enum does not define %s, only %s" % (attr, self.value2name.keys()))
    
    def byShortName(self, shortName):
        return shortName
    
    def byName(self, name):
        return self.name2value[name]
    
    def getName(self, value):
        return self.value2name[value]
    
    def getNames(self):
        return self.value2name.values()
    
    def getShortName(self, value):
        return value
    
InferenceMethods = Enum(
<<<<<<< HEAD
    {"Exact": "exact inference", 
     "GibbsSampler": "Gibbs sampling",
=======
    {
     "GibbsSampling": "Gibbs sampling", 
>>>>>>> 066b6662
     "MCSAT": "MC-SAT", 
     "FuzzyMCSAT": "Fuzzy MC-SAT",
    "IPFPM_exact": "IPFP-M[exact]", 
    "IPFPM_MCSAT": "IPFP-M[MC-SAT]",
     "EnumerationAsk": "Enumeration-Ask (exact)",
     'WCSPInference': 'WCSP (exact MPE with toulbar2)',
     'SAMaxWalkSAT': 'Max-Walk-SAT with simulated annealing (approx. MPE)'
#      'BnB': 'Branch-&-Bound Search (exact MPE)'
    })


LearningMethods = Enum(
     {
#     'MLNBoost': 'MLN-BOOST',
#     'WPLL': 'Weighted Pseudo-likelihood',
      'CLL': "composite-log-likelihood",
      'DCLL': '[discriminative] composite-log-likelihood',
      "LL": "log-likelihood",
      #"SLL": "sampling-based log-likelihood via direct descent",
      "SLL_DN": "sampling-based log-likelihood via diagonal Newton",
#      "PLL": "pseudo-log-likelihood (deprecated)",
      "DPLL": "[discriminative] pseudo-log-likelihood",
#      "VP": "[discriminative] Voted Perceptron",
#      "CD": "[discriminative] Contrastive Divergence",
    "BPLL": "pseudo-log-likelihood",
#      "DBPLL_CG": "[discriminative] pseudo-log-likelihood with blocking (custom grounding, deprecated)",
#     "BPLL_CG": "pseudo-log-likelihood with blocking (custom grounding, deprecated)",
#       "BPLL_SF": "pseudo-log-likelihood with support for soft-functional constraints",
      #"BPLLMemoryEfficient": "pseudo-log-likelihood with blocking, memory-efficient", # NOTE: this method has now been merged into BPLL
#      "PLL_fixed": "pseudo-log-likelihood with fixed unitary clauses [deprecated]",
#      "BPLL_fixed": "pseudo-log-likelihood with blocking and fixed unitary clauses [deprecated]",
 #     "NPL_fixed": "negative pseudo-likelihood with fixed unitary clauses [deprecated]",
#       "LL_ISE": "[soft evidence] log-likelihood with soft features (independent soft evidence)",
#       "PLL_ISE": "[soft evidence] pseudo-log-likelihood with soft features (independent soft evidence)",
#       "DPLL_ISE": "[soft evidence][discriminative] pseudo-log-likelihood with soft features (indep. soft ev.)",
#       "LL_ISEWW": "[soft evidence] log-likelihood with independent soft evidence and weighting of worlds",
#       "E_ISEWW": "[soft evidence] error with independent soft evidence and weighting of worlds",
      #"SLL_ISE": "[soft evidence] sampling-based log-likelihood with soft features (independent soft evidence)", 
#       "SLL_SE": "[soft evidence] sampling-based log-likelihood",
#       "SLL_SE_DN": "[soft evidence] sampling-based log-likelihood via diagonal Newton" 
    })<|MERGE_RESOLUTION|>--- conflicted
+++ resolved
@@ -25,14 +25,9 @@
         return value
     
 InferenceMethods = Enum(
-<<<<<<< HEAD
-    {"Exact": "exact inference", 
+    {"Exact": "exact inference",
      "GibbsSampler": "Gibbs sampling",
-=======
-    {
-     "GibbsSampling": "Gibbs sampling", 
->>>>>>> 066b6662
-     "MCSAT": "MC-SAT", 
+     "MCSAT": "MC-SAT",
      "FuzzyMCSAT": "Fuzzy MC-SAT",
     "IPFPM_exact": "IPFP-M[exact]", 
     "IPFPM_MCSAT": "IPFP-M[MC-SAT]",
