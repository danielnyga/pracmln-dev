# Markov Logic Networks -- Automated Cross-Validation Tool
#
# (C) 2012 by Daniel Nyga (nyga@cs.tum.edu)
#
# Permission is hereby granted, free of charge, to any person obtaining
# a copy of this software and associated documentation files (the
# "Software"), to deal in the Software without restriction, including
# without limitation the rights to use, copy, modify, merge, publish,
# distribute, sublicense, and/or sell copies of the Software, and to
# permit persons to whom the Software is furnished to do so, subject to
# the following conditions:
#
# The above copyright notice and this permission notice shall be
# included in all copies or substantial portions of the Software.
#
# THE SOFTWARE IS PROVIDED "AS IS", WITHOUT WARRANTY OF ANY KIND,
# EXPRESS OR IMPLIED, INCLUDING BUT NOT LIMITED TO THE WARRANTIES OF
# MERCHANTABILITY, FITNESS FOR A PARTICULAR PURPOSE AND NONINFRINGEMENT.
# IN NO EVENT SHALL THE AUTHORS OR COPYRIGHT HOLDERS BE LIABLE FOR ANY
# CLAIM, DAMAGES OR OTHER LIABILITY, WHETHER IN AN ACTION OF CONTRACT,
# TORT OR OTHERWISE, ARISING FROM, OUT OF OR IN CONNECTION WITH THE
# SOFTWARE OR THE USE OR OTHER DEALINGS IN THE SOFTWARE.

import time
import os
import sys
import traceback
import shutil

from optparse import OptionParser
from mln.mln import readMLNFromFile
from mln.database import readDBFromFile, Database
from random import shuffle, sample
import math
from mln.methods import LearningMethods, InferenceMethods
from wcsp.converter import WCSPConverter
from utils.eval import ConfusionMatrix
from mln.util import strFormula, mergeDomains
from multiprocessing import Pool
from utils.clustering import SAHN, Cluster, computeClosestCluster
import logging
import praclog
from logging import FileHandler


usage = '''Usage: %prog [options] <predicate> <domain> <mlnfile> <dbfiles>'''

parser = OptionParser(usage=usage)
parser.add_option("-k", "--folds", dest="folds", type='int', default=10,
                  help="Number of folds for k-fold Cross Validation")
parser.add_option("-p", "--percent", dest="percent", type='int', default=100,
                  help="Use only PERCENT% of the data. (default=100)")
parser.add_option("-v", "--verbose", dest="verbose", action='store_true', default=False,
                  help="Verbose mode.")
parser.add_option("-m", "--multicore", dest="multicore", action='store_true', default=False,
                  help="Verbose mode.")
parser.add_option('-n', '--noisy', dest='noisy', type='str', default=None,
                  help='-nDOMAIN defines DOMAIN as a noisy string.')
parser.add_option('-f', '--folder', dest='folder', type='str', default=None,
                  help='-f <folder> the folder in which the results shall be saved.')

class XValFoldParams(object):
    
    def __init__(self, **params):
        self.pdict = params
        self.foldIdx = None
        self.foldCount = None
        self.learnDBs = None
        self.testDBs = None
        self.queryPred = None
        self.queryDom = None
        self.cwPreds = None
        self.learningMethod = LearningMethods.DCLL
        self.optimizer = 'cg'
        self.gtol = 0.001
        self.learningRate = .5
<<<<<<< HEAD
        self.maxrepeat = 50
        self.partSize = 3
=======
        self.maxrepeat = 1
        self.queryPreds = ['object']
        self.partSize = 1
>>>>>>> 4606817f
        self.maxiter = None
        self.verbose = False
        self.noisyStringDomains = None
        self.directory = None
        self.mln = None
        for p, val in params.iteritems():
            setattr(self, str(p), val)
            
    def __str__(self):
        return '\n'.join(['%s: %s' % (k, v) for k, v in self.__dict__.iteritems()])
        
            
class XValFold(object):
    '''
    Class representing and providing methods for a cross validation fold.
    '''
    
    def __init__(self, params):
        '''
        params being a XValFoldParams object.  
        '''
        self.params = params
        self.fold_id = 'Fold-%d' % params.foldIdx
        self.confMatrix = ConfusionMatrix()
        # write the training and testing databases into a file
        dbfile = open(os.path.join(params.directory, 'train_dbs_%d.db' % params.foldIdx), 'w+')
        Database.writeDBs(params.learnDBs, dbfile)
        dbfile.close()
        dbfile = open(os.path.join(params.directory, 'test_dbs_%d.db' % params.foldIdx), 'w+')
        Database.writeDBs(params.testDBs, dbfile)
        dbfile.close()
        
            
    def evalMLN(self, mln, dbs):
        '''
        Returns a confusion matrix for the given (learned) MLN evaluated on
        the databases given in dbs.
        '''
        queryPred = self.params.queryPred
        queryDom = self.params.queryDom
        
        sig = ['?arg%d' % i for i, _ in enumerate(mln.predicates[queryPred])]
        querytempl = '%s(%s)' % (queryPred, ','.join(sig))
        
        dbs = map(lambda db: db.duplicate(mln), dbs)
        
        for db in dbs:
            # save and remove the query predicates from the evidence
            trueDB = Database(mln)
            for bindings in db.query(querytempl):
                atom = querytempl
                for binding in bindings:
                    atom = atom.replace(binding, bindings[binding])
                trueDB.addGroundAtom(atom)
                db.retractGndAtom(atom)
            
            try:
#                 mrf = mln.groundMRF(db)
#                 conv = WCSPConverter(mrf)
#                 resultDB = conv.getMostProbableWorldDB()
                resultDB = mln.infer(InferenceMethods.WCSP, queryPred, db, cwPreds=[p for p in mln.predicates if p != self.params.queryPred])
                
                sig2 = list(sig)
                entityIdx = mln.predicates[queryPred].index(queryDom)
                for entity in db.domains[queryDom]:
                    sig2[entityIdx] = entity
                    query = '%s(%s)' % (queryPred, ','.join(sig2))
                    for truth in trueDB.query(query):
                        truth = truth.values().pop()
                    for pred in resultDB.query(query):
                        pred = pred.values().pop()
                    self.confMatrix.addClassificationResult(pred, truth)
                for e, v in trueDB.evidence.iteritems():
                    if v is not None:
                        db.addGroundAtom('%s%s' % ('' if v is True else '!', e))
            except:
                log.critical(''.join(traceback.format_exception(*sys.exc_info())))

    def run(self):
        '''
        Runs the respective fold of the crossvalidation.
        '''
        log = logging.getLogger(self.fold_id)
        log.info('Running fold %d of %d...' % (self.params.foldIdx + 1, self.params.foldCount))
        directory = self.params.directory
        try:
            # Apply noisy string clustering
            log.debug('Transforming noisy strings...')
            if self.params.noisyStringDomains is not None:
                noisyStrTrans = NoisyStringTransformer(self.params.mln, self.params.noisyStringDomains, True)
                learnDBs_ = noisyStrTrans.materializeNoisyDomains(self.params.learnDBs)
                testDBs_ = noisyStrTrans.transformDBs(self.params.testDBs)
            else:
                learnDBs_ = self.params.learnDBs
                testDBs_ = self.params.testDBs

            # train the MLN
            mln = self.params.mln
            log.debug('Starting learning...')
            learnedMLN = mln.learnWeights(learnDBs_, method=self.params.learningMethod, 
                                          optimizer=self.params.optimizer, 
                                          gaussianPriorSigma=10.,
                                          verbose=verbose,
                                          maxiter=self.params.maxiter,
                                          learningRate=self.params.learningRate,
                                          partSize=self.params.partSize,
                                          queryPreds=self.params.queryPreds,
                                          maxrepeat=self.params.maxrepeat,
                                          gtol=self.params.gtol)#200
            # store the learned MLN in a file
            learnedMLN.writeToFile(os.path.join(directory, 'run_%d.mln' % self.params.foldIdx))
            log.debug('Finished learning.')
            
            # evaluate the MLN
            log.debug('Evaluating.')
#             learnedMLN.setClosedWorldPred(None)
#             if self.params.cwPreds is None:
#                 self.params.cwPreds = [p for p in mln.predicates if p != self.params.queryPred]
#             for pred in [pred for pred in self.params.cwPreds if pred in learnedMLN.predicates]:
#                 learnedMLN.setClosedWorldPred(pred)
            self.evalMLN(learnedMLN, testDBs_)
            self.confMatrix.toFile(os.path.join(directory, 'conf_matrix_%d.cm' % self.params.foldIdx))
            log.debug('Evaluation finished.')
        except (KeyboardInterrupt, SystemExit):
            log.critical("Exiting...")
            return None
        
    
class NoisyStringTransformer(object):
    '''
    This transformer takes a set of strings and performs a clustering
    based on the edit distance. It transforms databases wrt to the clusters.
    '''
    
    def __init__(self, mln, noisyStringDomains, verbose=True):
        self.mln = mln
        self.noisyStringDomains = noisyStringDomains
        self.verbose = verbose
        self.clusters = {} # maps domain name -> list of clusters
        self.noisyDomains = {}
        self.log = logging.getLogger('NoisyString')
    
    def materializeNoisyDomains(self, dbs):
        '''
        For each noisy domain, (1) if there is a static domain specification,
        map the values of that domain in all dbs to their closest neighbor
        in the domain.
        (2) If there is no static domain declaration, apply SAHN clustering
        to the values appearing dbs, take the cluster centroids as the values
        of the domain and map the dbs as in (1).
        '''
        fullDomains = mergeDomains(*[db.domains for db in dbs])
        if self.verbose and len(self.noisyStringDomains) > 0:
            self.log.info('materializing noisy domains...')
        for nDomain in self.noisyStringDomains:
            if fullDomains.get(nDomain, None) is None: continue
            # apply the clustering step
            values = fullDomains[nDomain]
            clusters = SAHN(values)
            self.clusters[nDomain] = clusters
            self.noisyDomains[nDomain] = [c._computeCentroid()[0] for c in clusters]
            if self.verbose:
                self.log.info('  reducing domain %s: %d -> %d values' % (nDomain, len(values), len(clusters)))
                self.log.info('   %s', str(self.noisyDomains[nDomain]))
        return self.transformDBs(dbs)
        
    def transformDBs(self, dbs):
        newDBs = []
        for db in dbs:
#             if len(db.softEvidence) > 0:
#                 raise Exception('This is not yet implemented for soft evidence.')
            commonDoms = set(db.domains.keys()).intersection(set(self.noisyStringDomains))
            if len(commonDoms) == 0:
                newDBs.append(db)
                continue
            newDB = db.duplicate()
            for domain in commonDoms:
                # map the values in the database to the static domain values
                valueMap = dict([(val, computeClosestCluster(val, self.clusters[domain])[1][0]) for val in newDB.domains[domain]])
                newDB.domains[domain] = valueMap.values()
                # replace the affected evidences
                for ev in newDB.evidence.keys():
                    truth = newDB.evidence[ev]
                    _, pred, params = db.mln.logic.parseLiteral(ev)
                    if domain in self.mln.predicates[pred]: # domain is affected by the mapping  
                        newDB.retractGndAtom(ev)
                        newArgs = [v if domain != self.mln.predicates[pred][i] else valueMap[v] for i, v in enumerate(params)]
                        atom = '%s%s(%s)' % ('' if truth else '!', pred, ','.join(newArgs))
                        newDB.addGroundAtom(atom)
            newDBs.append(newDB)
        return newDBs

def runFold(fold):
    log = logging.getLogger(fold.fold_id)
    try:
        fold.run()
    except:
        raise Exception(''.join(traceback.format_exception(*sys.exc_info())))
    return fold

if __name__ == '__main__':
    (options, args) = parser.parse_args()
    folds = options.folds
    percent = options.percent
    verbose = options.verbose
    multicore = options.multicore
    dirname = options.folder
    noisy = ['text']
    predName = args[0]
    domain = args[1]
    mlnfile = args[2]
    dbfiles = args[3:]
    
    startTime = time.time()

    #  #  #  #  #  #  #  #  #  #  #  #  #  #  #  #  #  #  #  #  #  #  #  #  #  #  #  
    # set up the directory    
    #  #  #  #  #  #  #  #  #  #  #  #  #  #  #  #  #  #  #  #  #  #  #  #  #  #  #
    timestamp = time.strftime("%Y-%b-%d-%H-%M-%S", time.localtime())
    if dirname is None:  
        mlnname = mlnfile[:-4]
        idx = 1
        while True:
            dirname = '%s-%d' % (mlnname, idx)
            idx += 1
            if not os.path.exists(dirname): break
        dirname += '-' + timestamp
    
    expdir = os.getenv('PRACMLN_EXPERIMENTS', '.')
    expdir = os.path.join(expdir, dirname)
    if os.path.exists(expdir):
        print 'Directory "%s" exists. Overwrite? ([y]/n)' % expdir,
        answer = sys.stdin.read(1)
        if answer not in ('y','\n'):
            exit(0)
        else:
            shutil.rmtree(expdir)
    os.mkdir(expdir)
    # set up the logger
    logging.getLogger().setLevel(logging.INFO)
    log = logging.getLogger()
    fileLogger = FileHandler(os.path.join(expdir, 'xval.log'))
    fileLogger.setFormatter(praclog.formatter)
    log.addHandler(fileLogger)

    log.info('Log for %d-fold cross-validation of %s using %s' % (folds, mlnfile, dbfiles))
    log.info('Date: %s' % timestamp)
    log.info('Results will be written into %s' % expdir)

    # preparations: Read the MLN and the databases 
    mln_ = readMLNFromFile(mlnfile, verbose=verbose)
    log.info('Read MLN %s.' % mlnfile)
    dbs = []
    for dbfile in dbfiles:
        db = readDBFromFile(mln_, dbfile)
        if type(db) is list:
            dbs.extend(db)
        else:
            dbs.append(db)
    log.info('Read %d databases.' % len(dbs))
    
    cwpreds = [pred for pred in mln_.predicates if pred != predName]
    
    # create the partition of data
    subsetLen = int(math.ceil(len(dbs) * percent / 100.0))
    if subsetLen < len(dbs):
        log.info('Using only %d of %d DBs' % (subsetLen, len(dbs)))
    dbs = sample(dbs, subsetLen)

    if len(dbs) < folds:
        log.error('Cannot do %d-fold cross validation with only %d databases.' % (folds, len(dbs)))
        exit(0)
    
    shuffle(dbs)
    partSize = int(math.ceil(len(dbs)/float(folds)))
    partition = []
    for i in range(folds):
        partition.append(dbs[i*partSize:(i+1)*partSize])
    
    
    foldRunnables = []
    for foldIdx in range(folds):
        params = XValFoldParams()
        params.mln = mln_.duplicate()
        params.learnDBs = []
        for dbs in [d for i, d in enumerate(partition) if i != foldIdx]:
            params.learnDBs.extend(dbs)
        params.testDBs = partition[foldIdx]
        params.foldIdx = foldIdx
        params.foldCount = folds
        params.noisyStringDomains = noisy
        params.directory = expdir
        params.queryPred = predName
        params.queryDom = domain
        foldRunnables.append(XValFold(params))
        log.info('Params for fold %d:\n%s' % (foldIdx, str(params)))
    
    if multicore:
        # set up a pool of worker processes
        try:
            workerPool = Pool()
            log.info('Starting %d-fold Cross-Validation in %d processes.' % (folds, workerPool._processes))
            result = workerPool.map_async(runFold, foldRunnables).get()
            workerPool.close()
            workerPool.join()
            cm = ConfusionMatrix()
            for r in result:
                cm.combine(r.confMatrix)
            elapsedTimeMP = time.time() - startTime
            cm.toFile(os.path.join(expdir, 'conf_matrix.cm'))
            # create the pdf table and move it into the log directory
            # this is a dirty hack since pdflatex apparently
            # does not support arbitrary output paths
            pdfname = 'conf_matrix'
            log.info('creating pdf if confusion matrix...')
            cm.toPDF(pdfname)
            os.rename('%s.pdf' % pdfname, os.path.join(expdir, '%s.pdf' % pdfname))
        except (KeyboardInterrupt, SystemExit, SystemError):
            log.critical("Caught KeyboardInterrupt, terminating workers")
            workerPool.terminate()
            workerPool.join()
            exit(1)
        except:
            log.error('\n' + ''.join(traceback.format_exception(*sys.exc_info())))
            exit(1)
#     startTime = time.time()
    else:
        log.info('Starting %d-fold Cross-Validation in 1 process.' % (folds))
        cm = ConfusionMatrix()
        for fold in foldRunnables:
            cm.combine(runFold(fold).confMatrix)
        cm.toFile(os.path.join(expdir, 'conf_matrix.cm'))
        pdfname = 'conf_matrix'
        log.info('creating pdf if confusion matrix...')
        cm.toPDF(pdfname)
        os.rename('%s.pdf' % pdfname, os.path.join(expdir, '%s.pdf' % pdfname))
        elapsedTimeSP = time.time() - startTime
    
    if multicore:
        log.info('%d-fold crossvalidation (MP) took %.2f min' % (folds, elapsedTimeMP / 60.0))
    else:
        log.info('%d-fold crossvalidation (SP) took %.2f min' % (folds, elapsedTimeSP / 60.0))
        <|MERGE_RESOLUTION|>--- conflicted
+++ resolved
@@ -74,14 +74,9 @@
         self.optimizer = 'cg'
         self.gtol = 0.001
         self.learningRate = .5
-<<<<<<< HEAD
-        self.maxrepeat = 50
-        self.partSize = 3
-=======
         self.maxrepeat = 1
         self.queryPreds = ['object']
         self.partSize = 1
->>>>>>> 4606817f
         self.maxiter = None
         self.verbose = False
         self.noisyStringDomains = None
