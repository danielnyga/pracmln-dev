--- conflicted
+++ resolved
@@ -93,11 +93,7 @@
                     sf_gndAtom2VarIdx[gndAtom] = sfVarIdx
                 sf_varIdx2GndAtoms[sfVarIdx] = gndAtoms
                 if varIdx in self.mutexVars:
-<<<<<<< HEAD
                     sf_mutexVars.add(sfVarIdx)
-=======
-                    sf_mutexVars.add(varIdx)
->>>>>>> be3e4405
         self.vars = sf_vars
         self.gndAtom2VarIndex = sf_gndAtom2VarIdx
         self.varIdx2GndAtom = sf_varIdx2GndAtoms
